--- conflicted
+++ resolved
@@ -280,37 +280,6 @@
         logits = logits.to(torch.float32)
         return logits
 
-<<<<<<< HEAD
-    def get_model_info(self) -> dict:
-        """
-        Patched method to get Hugging Face model information for experiment reproducibility.
-        source: https://github.com/EleutherAI/lm-evaluation-harness/blob/v0.4.7/lm_eval/models/huggingface.py/#L1375
-        Remove from SynapseAI 1.21
-        """
-
-        def get_model_num_params(model) -> int:
-            if hasattr(model, "num_parameters"):
-                return model.num_parameters()
-            elif hasattr(model, "parameters"):
-                return sum(p.numel() for p in model.parameters())
-            else:
-                return -1
-
-        def get_model_dtype(model) -> str:
-            if hasattr(model, "dtype"):
-                return model.dtype
-            elif hasattr(model, "parameters"):
-                return next(model.parameters()).dtype
-            else:
-                return ""
-
-        model_info = {
-            "model_num_parameters": get_model_num_params(self._model),
-            "model_dtype": get_model_dtype(self._model),
-            "model_revision": self.revision,
-        }
-        return model_info
-=======
     def _model_generate(self, context, max_length, stop, **generation_kwargs):
         # temperature = 0.0 if not set
         # if do_sample is false and temp==0.0:
@@ -343,8 +312,36 @@
             lazy_mode=True, #TODO make it better
             **generation_kwargs,
         )
->>>>>>> 7e420e8d
-
+
+    def get_model_info(self) -> dict:
+        """
+        Patched method to get Hugging Face model information for experiment reproducibility.
+        source: https://github.com/EleutherAI/lm-evaluation-harness/blob/v0.4.7/lm_eval/models/huggingface.py/#L1375
+        Remove from SynapseAI 1.21
+        """
+
+        def get_model_num_params(model) -> int:
+            if hasattr(model, "num_parameters"):
+                return model.num_parameters()
+            elif hasattr(model, "parameters"):
+                return sum(p.numel() for p in model.parameters())
+            else:
+                return -1
+
+        def get_model_dtype(model) -> str:
+            if hasattr(model, "dtype"):
+                return model.dtype
+            elif hasattr(model, "parameters"):
+                return next(model.parameters()).dtype
+            else:
+                return ""
+
+        model_info = {
+            "model_num_parameters": get_model_num_params(self._model),
+            "model_dtype": get_model_dtype(self._model),
+            "model_revision": self.revision,
+        }
+        return model_info
 
 def main() -> None:
     # Modified based on cli_evaluate function in https://github.com/EleutherAI/lm-evaluation-harness/blob/v0.4.7/lm_eval/__main__.py/#L268
