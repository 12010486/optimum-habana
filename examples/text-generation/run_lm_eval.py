# coding=utf-8
# Copyright 2022 The HuggingFace Team. All rights reserved.
#
# Licensed under the Apache License, Version 2.0 (the "License");
# you may not use this file except in compliance with the License.
# You may obtain a copy of the License at
#
#     http://www.apache.org/licenses/LICENSE-2.0
#
# Unless required by applicable law or agreed to in writing, software
# distributed under the License is distributed on an "AS IS" BASIS,
# WITHOUT WARRANTIES OR CONDITIONS OF ANY KIND, either express or implied.
# See the License for the specific language governing permissions and
# limitations under the License.

###############################################################################
# Copyright (C) 2020-2021 Habana Labs, Ltd. an Intel Company
###############################################################################

import argparse
import json
import logging
import os
import time

import lm_eval.evaluator
import lm_eval.tasks
import torch
import torch.nn.functional as F
from run_generation import setup_parser
from utils import initialize_model

from optimum.habana.utils import get_hpu_memory_stats


os.environ.setdefault("TOKENIZERS_PARALLELISM", "false")
logger = logging.getLogger(__name__)


def setup_lm_eval_parser():
    parser = argparse.ArgumentParser(
        formatter_class=argparse.ArgumentDefaultsHelpFormatter, description="Evaluation script for HPU"
    )
    parser.add_argument(
        "--buckets",
        type=int,
        nargs="+",
        help="Input length buckets to use with static_shapes",
        default=[16, 32, 64, 128, 189, 284],
    )

    parser.add_argument(
        "--output_file", "-o", type=str, help="Output file with end results and runtime parameters", required=True
    )
    parser.add_argument(
        "--tasks",
        type=str,
        nargs="+",
        help="Tasks to run",
        default=["hellaswag", "lambada_openai", "piqa", "winogrande"],
    )
    parser.add_argument("--limit_iters", type=int, help="limit examples to run that many iterations", default=None)
    args = setup_parser(parser)

    return args


class HabanaModelAdapter(lm_eval.base.BaseLM):
    def __init__(self, tokenizer, model, args, options):
        super().__init__()
        self.tokenizer = tokenizer
        self.model = model
        self._batch_size = args.batch_size
        self.buckets = sorted(args.buckets)
        self.options = options
        self._device = args.device
        self.model_inputs = {"use_cache": self.options.use_cache}
<<<<<<< HEAD
        if self.model.config.model_type in ["llama", "mistral", "falcon", "phi", "mixtral", "qwen2", "starcoder2"]:
=======
        if self.model.config.model_type in ["llama", "mistral", "falcon", "phi", "mixtral", "qwen2", "gptj"]:
>>>>>>> 6cf4493f
            self.model_inputs.update(
                {
                    "reuse_cache": self.options.reuse_cache,
                }
            )
        if self.model.config.model_type in ["llama", "mistral", "qwen2", "falcon", "starcoder2"]:
            if self.model.config.model_type != "falcon":
                self.model_inputs.update(
                    {
                        "attn_softmax_bf16": self.options.attn_softmax_bf16,
                    }
                )
            self.model_inputs.update(
                {
                    "use_flash_attention": self.options.use_flash_attention,
                    "flash_attention_recompute": self.options.flash_attention_recompute,
                    "flash_attention_causal_mask": self.options.flash_attention_causal_mask,
                }
            )
        if args.warmup:
            self.warm_up()

    def warm_up(self):
        for bucket_size in reversed(self.buckets):
            inps = torch.ones((self._batch_size, bucket_size), dtype=torch.int64)
            self._model_call(inps)
            pass

    @property
    def eot_token_id(self):
        return self.model.config.eos_token_id

    @property
    def max_length(self):
        return self.buckets[-1]

    @property
    def max_gen_toks(self):
        raise NotImplementedError()

    @property
    def batch_size(self):
        return self._batch_size

    @property
    def device(self):
        # We need to do padding ourselves, otherwise we'll end up with recompilations
        # Returning 'cpu' to keep tensors on CPU in lm_eval code
        return "cpu"

    def tok_encode(self, string):
        return self.tokenizer.encode(string)

    def tok_decode(self, tokens):
        return self.tokenizer.decode(tokens)

    def _model_generate(self, context, max_length, eos_token_id):
        raise NotImplementedError()

    def find_bucket(self, length):
        return [b for b in self.buckets if b >= length][0]

    def _model_call(self, inps):
        bs, seq_length = inps.shape
        padding_length = 0
        if self.options.static_shapes:
            bucket_length = self.find_bucket(seq_length)
            if self.options.use_cache and self.options.reuse_cache:
                self.model.allocate_kv_cache(bs, bucket_length + 1, bucket_length)
            padding_length = bucket_length - seq_length
            inps = F.pad(inps, (0, padding_length), value=self.model.config.pad_token_id)
        logits = self.model(inps.to(self._device), **self.model_inputs)["logits"].cpu()

        if self.options.static_shapes and padding_length > 0:
            logits = logits[:, :-padding_length, :]
        logits = logits.to(torch.float32)
        return logits


def main():
    args = setup_lm_eval_parser()
    model, _, tokenizer, generation_config = initialize_model(args, logger)

    lm_tasks = lm_eval.tasks.get_task_dict(args.tasks)
    with torch.no_grad():
        lm = HabanaModelAdapter(tokenizer, model, args, generation_config)

    eval_start = time.perf_counter()
    results = lm_eval.evaluator.evaluate(lm, lm_tasks, limit=args.limit_iters)
    if args.device == "hpu":
        import habana_frameworks.torch.hpu as torch_hpu

        torch_hpu.synchronize()
    eval_end = time.perf_counter()

    results["args"] = vars(args)
    results["duration"] = eval_end - eval_start

    if args.local_rank == 0:
        if args.device == "hpu":
            mem = get_hpu_memory_stats()
            for k, v in mem.items():
                print("{:35} = {} GB".format(k[:-5].replace("_", " ").capitalize(), v))
        json.dump(results, open(args.output_file, "w"), indent=2)
        print(json.dumps(results, indent=2))
    if args.quant_config:
        import habana_quantization_toolkit

        habana_quantization_toolkit.finish_measurements(model)
    if args.const_serialization_path and os.path.isdir(args.const_serialization_path):
        import shutil

        shutil.rmtree(args.const_serialization_path)


if __name__ == "__main__":
    main()<|MERGE_RESOLUTION|>--- conflicted
+++ resolved
@@ -75,11 +75,7 @@
         self.options = options
         self._device = args.device
         self.model_inputs = {"use_cache": self.options.use_cache}
-<<<<<<< HEAD
-        if self.model.config.model_type in ["llama", "mistral", "falcon", "phi", "mixtral", "qwen2", "starcoder2"]:
-=======
-        if self.model.config.model_type in ["llama", "mistral", "falcon", "phi", "mixtral", "qwen2", "gptj"]:
->>>>>>> 6cf4493f
+        if self.model.config.model_type in ["llama", "mistral", "falcon", "phi", "mixtral", "qwen2", "gptj", "starcoder2"]:
             self.model_inputs.update(
                 {
                     "reuse_cache": self.options.reuse_cache,
