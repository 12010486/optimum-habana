# coding=utf-8
# Copyright 2022 The HuggingFace Team. All rights reserved.
#
# Licensed under the Apache License, Version 2.0 (the "License");
# you may not use this file except in compliance with the License.
# You may obtain a copy of the License at
#
#     http://www.apache.org/licenses/LICENSE-2.0
#
# Unless required by applicable law or agreed to in writing, software
# distributed under the License is distributed on an "AS IS" BASIS,
# WITHOUT WARRANTIES OR CONDITIONS OF ANY KIND, either express or implied.
# See the License for the specific language governing permissions and
# limitations under the License.

###############################################################################
# Copyright (C) 2020-2025 Habana Labs, Ltd. an Intel Company
###############################################################################

import argparse
import json
import multiprocessing as mp
import os
import time

import psutil
import torch
import torch.nn.functional as F
from lm_eval import evaluator, utils
from lm_eval.models.huggingface import HFLM
from lm_eval.models.utils import get_dtype

# Local imports
from run_generation import setup_parser
from transformers import AutoModelForCausalLM, AutoTokenizer
from transformers.generation import GenerationConfig
from utils import finalize_quantization, initialize_model

from optimum.habana.utils import get_hpu_memory_stats


os.environ.setdefault("TOKENIZERS_PARALLELISM", "false")
<<<<<<< HEAD
eval_logger = utils.eval_logger
=======
logger = utils.eval_logger
>>>>>>> 496f3918

# This hack is a workaround to limitations of lm_eval which always allocates
# mp.Pool with max cpu count which explodes on multinode scenarios and for hpu
# create multiprocess with spawn context
OrigPool = mp.Pool


def LimitedSpawnPool(_):
    spawn_context = mp.get_context("spawn")
    physical_cpu_count = psutil.cpu_count(logical=False)
    pool_size = physical_cpu_count
    world_size = int(os.getenv("WORLD_SIZE", 1))
    if world_size == 0:
        world_size = 1
    pool_size //= world_size
    if (pool_size * world_size) != physical_cpu_count:
        pool_size -= 1
    return spawn_context.Pool(pool_size)


mp.Pool = LimitedSpawnPool


def setup_lm_eval_parser():
    parser = argparse.ArgumentParser(
        formatter_class=argparse.ArgumentDefaultsHelpFormatter, description="Evaluation script for HPU"
    )
    parser.add_argument(
        "--buckets",
        type=int,
        nargs="+",
        help="Input length buckets to use with static_shapes",
        default=[16, 32, 64, 128, 189, 284, 384],
    )
    parser.add_argument(
        "--output_path", "-o", type=str, help="Output path with end results and runtime parameters", required=True
    )
    parser.add_argument(
        "--tasks",
        "-t",
        type=str,
        help="Comma-separated list of task names or task groupings to evaluate on",
        default="hellaswag,lambada_openai,piqa,winogrande",
    )
    parser.add_argument("--limit",
        "-L",
        type=float,
        default=None,
        help="Limit the number of examples per task. "
        "If <1, limit is a percentage of the total number of examples.",
    )
    parser.add_argument(
        "--show_config",
        action="store_true",
        default=False,
        help="If True, shows the the full config of all tasks at the end of the evaluation.",
    )
    parser.add_argument(
        "--num_fewshot",
        "-f",
        type=int,
        default=None,
        help="Number of examples in few-shot context",
    )
    parser.add_argument(
        "--write_out",
        "-w",
        action="store_true",
        default=False,
        help="Prints the prompt for the first few documents.",
    )
    parser.add_argument(
        "--log_samples",
        "-s",
        action="store_true",
        default=False,
        help="If True, write out all model outputs and documents for per-sample measurement and post-hoc analysis. Use with --output_path.",
    )
    parser.add_argument(
        "--system_instruction",
        type=str,
        default=None,
        help="System instruction to be used in the prompt",
    )
    
    parser.add_argument(
        "--predict_only",
        "-x",
        action="store_true",
        default=False,
        help="Use with --log_samples. Only model outputs will be saved and metrics will not be evaluated.",
    )
    
    args = setup_parser(parser)

    return args


class HabanaLM(HFLM):

    """
    using the HuggingFace transformers + optimum-habana backend, can run on Intel Gaudi
    """

    def __init__(
        self,
        tokenizer: AutoTokenizer,
        model: AutoModelForCausalLM,
        args: argparse.Namespace,
        options: GenerationConfig,
        **kwargs,
    ) -> None:
<<<<<<< HEAD
        super().__init__(device=args.device, pretrained=args.model_name_or_path, **kwargs,)
=======
        super().__init__(pretrained=args.model_name_or_path, device=args.device)
>>>>>>> 496f3918
        self.tokenizer = tokenizer
        self._model = model
        self._batch_size = args.batch_size
        self.buckets: list[int] = sorted(args.buckets)
        self.options = options
        self.device_ = args.device
        self.model_inputs = {"use_cache": self.options.use_cache}
        if self._model.config.model_type in [
            "llama",
            "mistral",
            "falcon",
            "phi",
            "mixtral",
            "qwen2",
            "gptj",
            "starcoder2",
            "gemma",
            "baichuan",
        ]:
            self.model_inputs.update(
                {
                    "reuse_cache": self.options.reuse_cache,
                }
            )
        if self._model.config.model_type in ["llama", "mistral", "qwen2", "falcon", "starcoder2", "gemma", "baichuan"]:
            if self._model.config.model_type != "falcon":
                self.model_inputs.update(
                    {
                        "attn_softmax_bf16": self.options.attn_softmax_bf16,
                    }
                )
            self.model_inputs.update(
                {
                    "use_flash_attention": self.options.use_flash_attention,
                    "flash_attention_recompute": self.options.flash_attention_recompute,
                    "flash_attention_causal_mask": self.options.flash_attention_causal_mask,
                }
            )
        if args.warmup:
            self.warm_up()

    def warm_up(self) -> None:
        for bucket_size in reversed(self.buckets):
            inps = torch.ones((self._batch_size, bucket_size), dtype=torch.int64)
            self._model_call(inps)

    @property
    def eot_token_id(self) -> int:
        return self._model.config.eos_token_id

    @property
    def max_length(self) -> int:
        return self.buckets[-1]

    @property
    def device(self):
        # We need to do padding ourselves, otherwise we'll end up with recompilations
        # Returning 'cpu' to keep tensors on CPU in lm_eval code
        return "cpu"

    def find_bucket(self, length: int) -> list[int]:
        return [b for b in self.buckets if b >= length][0]

    def _model_call(self, inps: torch.Tensor) -> torch.Tensor:
        bs, seq_length = inps.shape
        padding_length = 0
        if self.options.static_shapes:
            bucket_length = self.find_bucket(seq_length)
            if self.options.use_cache and self.options.reuse_cache:
                self._model.allocate_kv_cache(bs, bucket_length + 1, bucket_length)
            padding_length = bucket_length - seq_length
            inps = F.pad(inps, (0, padding_length), value=self._model.config.pad_token_id)
        logits = self._model(inps.to(self.device_), **self.model_inputs)["logits"].cpu()

        if self.options.static_shapes and padding_length > 0:
            logits = logits[:, :-padding_length, :]
        logits = logits.to(torch.float32)
        return logits

    def _create_model(
        self,
        pretrained: str,
        revision="main",
        dtype="auto",
        trust_remote_code=False,
        # arguments used for splitting a model across GPUs naively.
        # only used if `parallelize=True`.
        # (accelerate naive PP (device_map) options)
        parallelize=False,
        gpus=None,
        max_memory_per_gpu=None,
        max_cpu_memory=None,
        offload_folder="./offload",
        # PEFT, delta weights and quantization options
        peft=None,
        delta=None,
        autogptq=False,
        gptqmodel=False,
        **kwargs,
    ) -> None:
        from optimum.habana.transformers.modeling_utils import adapt_transformers_to_gaudi

        adapt_transformers_to_gaudi()
        model_kwargs = kwargs if kwargs else {}
        self._model = self.AUTO_MODEL_CLASS.from_pretrained(
            pretrained,
            revision=revision,
            torch_dtype=get_dtype(dtype),
            trust_remote_code=trust_remote_code,
            **model_kwargs,
        )


def main() -> None:
    # Modified based on cli_evaluate function in https://github.com/EleutherAI/lm-evaluation-harness/blob/v0.4.7/lm_eval/__main__.py/#L268
    args = setup_lm_eval_parser()
    model, _, tokenizer, generation_config = initialize_model(args, eval_logger)

    if args.predict_only:
        args.log_samples = True
    if (args.log_samples or args.predict_only) and not args.output_path:
        raise ValueError(
            "Specify --output_path if providing --log_samples or --predict_only"
        ) 

    if args.limit:
        eval_logger.warning(
            " --limit SHOULD ONLY BE USED FOR TESTING."
            "REAL METRICS SHOULD NOT BE COMPUTED USING LIMIT."
        )

    task_manager = tasks.TaskManager("INFO")

    if args.tasks is None:
        eval_logger.error("Need to specify task to evaluate.")
        sys.exit()
    elif args.tasks == "list":
        print(task_manager.list_all_tasks())
        sys.exit()
    elif args.tasks == "list_groups":
        print(task_manager.list_all_tasks(list_subtasks=False, list_tags=False))
        sys.exit()
    elif args.tasks == "list_tags":
        print(task_manager.list_all_tasks(list_groups=False, list_subtasks=False))
        sys.exit()
    elif args.tasks == "list_subtasks":
        print(task_manager.list_all_tasks(list_groups=False, list_tags=False))
        sys.exit()
    else:
        if os.path.isdir(args.tasks):
            import glob

            task_names = []
            yaml_path = os.path.join(args.tasks, "*.yaml")
            for yaml_file in glob.glob(yaml_path):
                config = utils.load_yaml_config(yaml_file)
                task_names.append(config)
        else:
            task_list = args.tasks.split(",")
            task_names = task_manager.match_tasks(task_list)
            for task in [task for task in task_list if task not in task_names]:
                if os.path.isfile(task):
                    config = utils.load_yaml_config(task)
                    task_names.append(config)
            task_missing = [
                task for task in task_list if task not in task_names and "*" not in task
            ]  # we don't want errors if a wildcard ("*") task name was used

            if task_missing:
                missing = ", ".join(task_missing)
                eval_logger.error(
                    f"Tasks were not found: {missing}\n"
                    f"{utils.SPACING}Try `lm-eval --tasks list` for list of available tasks",
                )
                raise ValueError(
                    f"Tasks not found: {missing}. Try `lm-eval --tasks {{list_groups,list_subtasks,list_tags,list}}` to list out all available names for task groupings; only (sub)tasks; tags; or all of the above, or pass '--verbosity DEBUG' to troubleshoot task registration issues."
                )

    if args.trust_remote_code:
        # trust_remote_code fix was introduced in lm_eval 0.4.3
        eval_logger.info(
            "Passed `--trust_remote_code`, setting environment variable `HF_DATASETS_TRUST_REMOTE_CODE=true`"
        )
        import datasets

        datasets.config.HF_DATASETS_TRUST_REMOTE_CODE = True

<<<<<<< HEAD
    eval_logger.info(f"Selected Tasks: {task_names}")
    #lm_tasks = lm_eval.tasks.get_task_dict(args.tasks)
=======
>>>>>>> 496f3918
    with torch.no_grad():
        lm = HabanaLM(tokenizer, model, args, generation_config)

    eval_start = time.perf_counter()
    with torch.no_grad():
<<<<<<< HEAD
        #results = evaluator.evaluate(lm, lm_tasks, limit=args.limit_iters)
        results = evaluator.simple_evaluate(lm, tasks=task_names,
        num_fewshot=args.num_fewshot,
        device=args.device,
        limit=args.limit,
        write_out=args.write_out,
        log_samples=args.log_samples,
        system_instruction=args.system_instruction,
        task_manager=task_manager,
        predict_only=args.predict_only,
        random_seed=args.seed,
        numpy_random_seed=args.seed,
        torch_random_seed=args.seed,
        fewshot_random_seed=args.seed,
        )

=======
        results = evaluator.simple_evaluate(lm, tasks=args.tasks, limit=args.limit_iters)
>>>>>>> 496f3918
    if args.device == "hpu":
        import habana_frameworks.torch.hpu as torch_hpu

        torch_hpu.synchronize()
    eval_end = time.perf_counter()

    results["args"] = vars(args)
    results["duration"] = eval_end - eval_start

    if args.local_rank == 0:
        if args.device == "hpu":
            mem = get_hpu_memory_stats()
            for k, v in mem.items():
                print("{:35} = {} GB".format(k[:-5].replace("_", " ").capitalize(), v))
<<<<<<< HEAD
    
        json.dump(results, open(args.output_path, "w"), indent=2, default=utils.handle_non_serializable, ensure_ascii=False)
        
=======

        json.dump(
            results, open(args.output_file, "w"), indent=2, default=utils.handle_non_serializable, ensure_ascii=False
        )
>>>>>>> 496f3918
        if args.show_config:
            print(json.dumps(results, indent=2, default=utils.handle_non_serializable, ensure_ascii=False))
    if args.quant_config:
        finalize_quantization(model)

    if args.const_serialization_path and os.path.isdir(args.const_serialization_path):
        import shutil

        shutil.rmtree(args.const_serialization__path)

if __name__ == "__main__":
    main()<|MERGE_RESOLUTION|>--- conflicted
+++ resolved
@@ -40,11 +40,8 @@
 
 
 os.environ.setdefault("TOKENIZERS_PARALLELISM", "false")
-<<<<<<< HEAD
+
 eval_logger = utils.eval_logger
-=======
-logger = utils.eval_logger
->>>>>>> 496f3918
 
 # This hack is a workaround to limitations of lm_eval which always allocates
 # mp.Pool with max cpu count which explodes on multinode scenarios and for hpu
@@ -157,11 +154,7 @@
         options: GenerationConfig,
         **kwargs,
     ) -> None:
-<<<<<<< HEAD
-        super().__init__(device=args.device, pretrained=args.model_name_or_path, **kwargs,)
-=======
-        super().__init__(pretrained=args.model_name_or_path, device=args.device)
->>>>>>> 496f3918
+        super().__init__(pretrained=args.model_name_or_path, device=args.device, **kwargs,)
         self.tokenizer = tokenizer
         self._model = model
         self._batch_size = args.batch_size
@@ -349,17 +342,13 @@
 
         datasets.config.HF_DATASETS_TRUST_REMOTE_CODE = True
 
-<<<<<<< HEAD
     eval_logger.info(f"Selected Tasks: {task_names}")
-    #lm_tasks = lm_eval.tasks.get_task_dict(args.tasks)
-=======
->>>>>>> 496f3918
+
     with torch.no_grad():
         lm = HabanaLM(tokenizer, model, args, generation_config)
 
     eval_start = time.perf_counter()
     with torch.no_grad():
-<<<<<<< HEAD
         #results = evaluator.evaluate(lm, lm_tasks, limit=args.limit_iters)
         results = evaluator.simple_evaluate(lm, tasks=task_names,
         num_fewshot=args.num_fewshot,
@@ -376,9 +365,6 @@
         fewshot_random_seed=args.seed,
         )
 
-=======
-        results = evaluator.simple_evaluate(lm, tasks=args.tasks, limit=args.limit_iters)
->>>>>>> 496f3918
     if args.device == "hpu":
         import habana_frameworks.torch.hpu as torch_hpu
 
@@ -393,18 +379,14 @@
             mem = get_hpu_memory_stats()
             for k, v in mem.items():
                 print("{:35} = {} GB".format(k[:-5].replace("_", " ").capitalize(), v))
-<<<<<<< HEAD
-    
-        json.dump(results, open(args.output_path, "w"), indent=2, default=utils.handle_non_serializable, ensure_ascii=False)
-        
-=======
 
         json.dump(
             results, open(args.output_file, "w"), indent=2, default=utils.handle_non_serializable, ensure_ascii=False
         )
->>>>>>> 496f3918
+
         if args.show_config:
             print(json.dumps(results, indent=2, default=utils.handle_non_serializable, ensure_ascii=False))
+    
     if args.quant_config:
         finalize_quantization(model)
 
