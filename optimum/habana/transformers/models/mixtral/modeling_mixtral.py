# coding=utf-8
# Copyright 2023 Mistral AI and the HuggingFace Inc. team. All rights reserved.
#
# This code is based on EleutherAI's GPT-NeoX library and the GPT-NeoX
# and OPT implementations in this library. It has been modified from its
# original forms to accommodate minor architectural differences compared
# to GPT-NeoX and OPT used by the Meta AI team that trained the model.
#
# Licensed under the Apache License, Version 2.0 (the "License");
# you may not use this file except in compliance with the License.
# You may obtain a copy of the License at
#
#     http://www.apache.org/licenses/LICENSE-2.0
#
# Unless required by applicable law or agreed to in writing, software
# distributed under the License is distributed on an "AS IS" BASIS,
# WITHOUT WARRANTIES OR CONDITIONS OF ANY KIND, either express or implied.
# See the License for the specific language governing permissions and
# limitations under the License.

"""PyTorch Mixtral model."""

import contextlib
import math
import os
from typing import List, Optional, Tuple, Union

import habana_frameworks.torch.core as htcore
import torch
import torch.nn.functional as F
from torch import nn
from torch.nn import CrossEntropyLoss
from transformers.cache_utils import Cache, DynamicCache, StaticCache
from transformers.integrations.deepspeed import is_deepspeed_available
from transformers.modeling_attn_mask_utils import (
    _prepare_4d_causal_attention_mask,
    _prepare_4d_causal_attention_mask_for_sdpa,
)
from transformers.modeling_outputs import MoeCausalLMOutputWithPast, MoeModelOutputWithPast
from transformers.models.mixtral.modeling_mixtral import (
    MixtralAttention,
    MixtralDecoderLayer,
    MixtralForCausalLM,
    MixtralModel,
    apply_rotary_pos_emb,
    load_balancing_loss_func,
)
from transformers.utils import is_torchdynamo_compiling, logging

from optimum.habana.utils import get_device_name

from ..llama.modeling_llama import (
    GaudiLlamaDynamicNTKScalingRotaryEmbedding,
    GaudiLlamaLinearScalingRotaryEmbedding,
    GaudiLlamaRotaryEmbedding,
)
from ..modeling_all_models import KVCache, apply_customized_rope_module
from .configuration_mixtral import MixtralConfig


try:
    from habana_frameworks.torch.hpex.normalization import FusedRMSNorm
except ImportError:
    print("Not using HPU fused kernel for RMSNorm")
    FusedRMSNorm = None

try:
    from habana_frameworks.torch.hpex.kernels import FusedSDPA
except ImportError:
    print("Not using HPU fused scaled dot-product attention kernel.")
    FusedSDPA = None

try:
    from habana_frameworks.torch.hpex.kernels import RotaryPosEmbeddingHelperV2 as FusedRoPE
except ImportError:
    print("Not using HPU fused kernel for apply_rotary_pos_emb")
    FusedRoPE = None

try:
    from habana_frameworks.torch.hpu import sdp_kernel

    SDPContext = True
except ImportError:
    SDPContext = False

logger = logging.get_logger(__name__)


def apply_customized_rope(q, k, cos, sin, position_ids, training=True):
    if q.device.type == "hpu" and FusedRoPE:
        return apply_customized_rope_module(q, k, cos, sin, position_ids, training)
    else:
        return apply_rotary_pos_emb(q, k, cos, sin, position_ids)


def gaudi_mixtral_rmsnorm_forward(self, hidden_states):
    """
    Copied from MixtralRMSNorm.forward: https://github.com/huggingface/transformers/blob/v4.37.0/src/transformers/models/mixtral/modeling_mixtral.py
    The only differences are:
        - override RMSNorm with Habana fused RMSNorm
    """
    if hidden_states.device.type == "hpu" and FusedRMSNorm:
        # mixed dtypes are not good for FusedRMSNorm, both inputs need to have same dtype
        if hidden_states.dtype != self.weight.dtype:
            orig_dtype = hidden_states.dtype
            hidden_states = FusedRMSNorm.apply(hidden_states.to(self.weight.dtype), self.weight, self.variance_epsilon)
            return hidden_states.to(orig_dtype)
        else:
            hidden_states = FusedRMSNorm.apply(hidden_states, self.weight, self.variance_epsilon)
            return hidden_states
    else:
        input_dtype = hidden_states.dtype
        hidden_states = hidden_states.to(torch.float32)
        variance = hidden_states.pow(2).mean(-1, keepdim=True)
        hidden_states = hidden_states * torch.rsqrt(variance + self.variance_epsilon)
        return self.weight * hidden_states.to(input_dtype)


def gaudi_mixtral_repeat_kv(
    query_states: torch.Tensor,
    key_states: torch.Tensor,
    value_states: torch.Tensor,
    attention_mask: torch.Tensor,
    n_rep: int,
):
    """
    Copied from repeat_kv: https://github.com/huggingface/transformers/blob/v4.37.0/src/transformers/models/mixtral/modeling_mixtral.py
    The only differences are:
    - Append num_key_value_heads == 1 check as kv states can be broadcasted during matmuls so need to expand and reshape them.
    - Add new args query_states, key_states, value_states and attention_mask and update the logic for expansion.
    The query states go from (batch, num_heads, seqlen, head_dim) to (batch, num_key_value_heads, n_rep, seqlen, head_dim)
    The key/value states go from (batch, num_key_value_heads, seqlen, head_dim) to (batch, num_key_value_heads, 1, seqlen, head_dim)
    """
    batch, num_key_value_heads, kv_len, head_dim = key_states.shape
    if n_rep == 1 or num_key_value_heads == 1:
        return query_states, key_states, value_states, attention_mask

    new_kv_shape = (batch, num_key_value_heads, 1, kv_len, head_dim)
    key_states = key_states.reshape(new_kv_shape)
    value_states = value_states.reshape(new_kv_shape)

    batch, _, q_len, head_dim = query_states.shape
    new_q_shape = (batch, num_key_value_heads, n_rep, q_len, head_dim)
    query_states = query_states.reshape(new_q_shape)

    if attention_mask is not None:
        # Add groups dim and set to 1
        attention_mask = attention_mask.unsqueeze(1)

    return query_states, key_states, value_states, attention_mask


class GaudiMixtralAttentionLongSequence:
    @staticmethod
    def forward(q, k, v, mask, causal, q_block_size):
        """
        Support long sequence at prompt phase
        """
        q_len = q.size(-2)
        q_tiles = (q_len // q_block_size) if (q_len % q_block_size == 0) else math.ceil(q_len / q_block_size)
        q_padding = q_tiles * q_block_size - q_len
        q = F.pad(q, (0, 0, 0, q_padding), "constant", 0)
        if mask is not None:
            mask = F.pad(mask, (0, 0, 0, q_padding), "constant", -10000.0)
        attn_output = torch.zeros_like(q)

        for i in range(q_tiles):
            s, e = i * q_block_size, (i + 1) * q_block_size
            row_q = q[:, :, s:e, :]
            row_mask = mask[:, :, s:e, :]
            attn_output[:, :, s:e, :] = FusedSDPA.apply(row_q, k, v, row_mask, 0.0, causal, None)

        if q_padding != 0:
            attn_output = attn_output[:, :, :-q_padding, :]

        return attn_output


class GaudiMixtralAttention(MixtralAttention):
    def __init__(self, config: MixtralConfig, layer_idx: Optional[int] = None):
        super().__init__(config, layer_idx)
        config.rope_scaling = config.rope_scaling if hasattr(config, "rope_scaling") else None
        self.config = config
        self._init_rope()
        self.k_cache = KVCache()
        self.v_cache = KVCache()
        self.inp_seq_len = -1
        self.norm_factor = 1.0 / math.sqrt(self.head_dim)
        self.block_size = 1024

    def _init_rope(self):
        """
        Copied from: https://github.com/huggingface/transformers/blob/v4.38.2/src/transformers/models/llama/modeling_llama.py#L294
        """
        if self.config.rope_scaling is None:
            self.rotary_emb = GaudiLlamaRotaryEmbedding(
                self.head_dim,
                max_position_embeddings=self.max_position_embeddings,
                base=self.rope_theta,
            )
        else:
            scaling_type = self.config.rope_scaling["type"]
            scaling_factor = self.config.rope_scaling["factor"]
            if scaling_type == "linear":
                self.rotary_emb = GaudiLlamaLinearScalingRotaryEmbedding(
                    self.head_dim,
                    max_position_embeddings=self.max_position_embeddings,
                    scaling_factor=scaling_factor,
                    base=self.rope_theta,
                )
            elif scaling_type == "dynamic":
                self.rotary_emb = GaudiLlamaDynamicNTKScalingRotaryEmbedding(
                    self.head_dim,
                    max_position_embeddings=self.max_position_embeddings,
                    scaling_factor=scaling_factor,
                    base=self.rope_theta,
                )
            else:
                raise ValueError(f"Unknown RoPE scaling type {scaling_type}")

    def allocate_kv_cache(self, batch_size, max_seq_len, inp_seq_len):
        cache_shape = (batch_size, self.num_key_value_heads, max_seq_len, self.head_dim)
        device = self.k_proj.weight.device
        dtype = self.config.torch_dtype
        self.k_cache.allocate(inp_seq_len, dtype, device, cache_shape)
        self.v_cache.allocate(inp_seq_len, dtype, device, cache_shape)

    def forward(
        self,
        hidden_states: torch.Tensor,
        attention_mask: Optional[torch.Tensor] = None,
        position_ids: Optional[torch.LongTensor] = None,
        past_key_value: Optional[Cache] = None,
        output_attentions: bool = False,
        use_cache: bool = False,
        cache_position: Optional[torch.LongTensor] = None,
        token_idx: Optional[torch.Tensor] = None,
        reuse_cache: Optional[bool] = False,
        flash_attention_recompute: Optional[bool] = False,
        cache_idx: int = None,
    ) -> Tuple[torch.Tensor, Optional[torch.Tensor], Optional[Tuple[torch.Tensor]]]:
        """
        Copied from MixtralAttention.forward: https://github.com/huggingface/transformers/blob/v4.37.0/src/transformers/models/mixtral/modeling_mixtral.py
        The only differences are:
        - add new args token_idx
        - optimize KV cache
        - add new args reuse_cache
        - add new args flash_attention_recompute
        - add new args cache_idx
        """
        bsz, q_len, _ = hidden_states.size()

        query_states = self.q_proj(hidden_states)
        key_states = self.k_proj(hidden_states)
        value_states = self.v_proj(hidden_states)

        query_states = query_states.view(bsz, q_len, self.num_heads, self.head_dim).transpose(1, 2)
        key_states = key_states.view(bsz, q_len, self.num_key_value_heads, self.head_dim).transpose(1, 2)
        value_states = value_states.view(bsz, q_len, self.num_key_value_heads, self.head_dim).transpose(1, 2)

        kv_seq_len = key_states.shape[-2]
        if past_key_value is not None:
            if self.layer_idx is None:
                raise ValueError(
                    f"The cache structure has changed since version v4.36. If you are using {self.__class__.__name__} "
                    "for auto-regressive decoding with k/v caching, please make sure to initialize the attention class "
                    "with a layer index."
                )
            if token_idx is None:
                if hasattr(past_key_value, "get_usable_length"):
                    kv_seq_len += past_key_value.get_usable_length(kv_seq_len, self.layer_idx)
                else:
                    kv_seq_len += past_key_value[0].shape[-2]
            else:
                if reuse_cache:
                    kv_seq_len = past_key_value[0][-2]
                else:
                    kv_seq_len = past_key_value[0].shape[-2]
        cos, sin = self.rotary_emb(value_states, seq_len=kv_seq_len)
        query_states, key_states = apply_customized_rope(
            query_states, key_states, cos, sin, position_ids, self.training
        )

        if use_cache:
            if reuse_cache:
                key_states = self.k_cache(key_states, 2, token_idx)
                value_states = self.v_cache(value_states, 2, token_idx)
                past_key_value = (self.k_cache.get_shape(), self.v_cache.get_shape())
            else:
                if past_key_value is None:
                    past_key = torch.zeros(key_states.shape, dtype=self.k_proj.weight.dtype, device=key_states.device)
                    past_value = torch.zeros(
                        key_states.shape, dtype=self.k_proj.weight.dtype, device=key_states.device
                    )
                    past_key_value = (past_key, past_value)
                key_states = self.k_cache.update(past_key_value[0], key_states, 2, token_idx, self.inp_seq_len)
                value_states = self.v_cache.update(past_key_value[1], value_states, 2, token_idx, self.inp_seq_len)
                if token_idx is None:
                    past_key_value = (key_states, value_states)

            if cache_idx is not None and q_len == 1:
                key_states = key_states[:, :, :cache_idx, :]
                value_states = value_states[:, :, :cache_idx, :]
                if attention_mask is not None:
                    attention_mask = attention_mask[:, :, :, :cache_idx]
                kv_seq_len = key_states.shape[-2]
        else:
            past_key_value = None

        if FusedSDPA:
            if query_states.dtype != key_states.dtype:
                key_states = key_states.type(query_states.dtype)
                value_states = value_states.type(query_states.dtype)
            # support long sequences exceeding 8192
            if not self.training and q_len == key_states.size(-2) and q_len > 8192:
                htcore.mark_step()
                attn_output = GaudiMixtralAttentionLongSequence.forward(
                    query_states,
                    key_states,
                    value_states,
                    attention_mask,
                    False,
                    self.block_size,
                )
                htcore.mark_step()
            else:
                with (
                    sdp_kernel(enable_recompute=flash_attention_recompute) if SDPContext else contextlib.nullcontext()
                ):
                    attn_output = FusedSDPA.apply(
                        query_states, key_states, value_states, attention_mask, 0.0, False, None
                    )
        else:
            query_states, key_states, value_states, attention_mask = gaudi_mixtral_repeat_kv(
                query_states, key_states, value_states, attention_mask, self.num_key_value_groups
            )

            attn_weights = torch.matmul(query_states, key_states.transpose(-2, -1)) * self.norm_factor

            if attention_mask is not None:
                attention_mask = attention_mask.unsqueeze(2)
                attn_weights = attn_weights + attention_mask

            # upcast attention to fp32
            attn_weights = nn.functional.softmax(attn_weights, dim=-1, dtype=torch.float32).to(query_states.dtype)
            attn_weights = nn.functional.dropout(attn_weights, p=self.attention_dropout, training=self.training)
            attn_output = torch.matmul(attn_weights, value_states)

            attn_output = attn_output.reshape(bsz, self.num_heads, q_len, self.head_dim).contiguous()

        attn_output = attn_output.transpose(1, 2).contiguous()
        attn_output = attn_output.reshape(bsz, q_len, self.hidden_size)

        attn_output = self.o_proj(attn_output)

        if not output_attentions or FusedSDPA:
            attn_weights = None

        return attn_output, attn_weights, past_key_value


def gaudi_mixtral_block_moe_forward(self, hidden_states: torch.Tensor) -> Tuple[torch.Tensor, torch.Tensor]:
    # We need this workaround until moe op in hpu is supporting fp8
    if not self.training and not os.environ.get("QUANT_CONFIG"):
<<<<<<< HEAD
        if get_device_name() == "gaudi":
            # Regardless, gaudi1 is not supporting dynamic moe
            return self.sparse_moe_forward(hidden_states)
        else:
            return self.dynamic_moe_forward(hidden_states)
=======
        return self.dynamic_moe_forward(hidden_states)
>>>>>>> f48dda82

    return self.sparse_moe_forward(hidden_states)


def gaudi_mixtral_block_sparse_moe_forward(self, hidden_states: torch.Tensor) -> Tuple[torch.Tensor, torch.Tensor]:
    """
    Copied from MixtralSparseMoeBlock.forward: https://github.com/huggingface/transformers/blob/v4.37.0/src/transformers/models/mixtral/modeling_mixtral.py
    The only differences are:
    - optimize expert forward, remove dynamic control and dynamic shape
    """
    batch_size, sequence_length, hidden_dim = hidden_states.shape
    hidden_states = hidden_states.view(-1, hidden_dim)
    # router_logits: (batch * sequence_length, n_experts)
    router_logits = self.gate(hidden_states)

    if is_deepspeed_available() and (not self.training):
        from deepspeed import comm as dist

        if dist.is_initialized():
            output_tensors = [router_logits.clone() for _ in range(dist.get_world_size())]
            dist.all_gather(output_tensors, router_logits)
            router_logits = torch.cat(output_tensors, dim=1)

    routing_weights = F.softmax(router_logits, dim=1, dtype=torch.float)
    routing_weights, selected_experts = torch.topk(routing_weights, self.top_k, dim=-1)
    routing_weights /= routing_weights.sum(dim=-1, keepdim=True)
    # we cast back to the input dtype
    routing_weights = routing_weights.to(hidden_states.dtype)

    final_hidden_states = torch.zeros(
        (batch_size, sequence_length, hidden_dim), dtype=hidden_states.dtype, device=hidden_states.device
    )

    padded_weights = torch.zeros(
        (batch_size * sequence_length, self.num_experts), dtype=hidden_states.dtype, device=hidden_states.device
    )
    padded_weights.scatter_(-1, selected_experts, routing_weights)
    padded_weights = padded_weights.reshape(-1, sequence_length, self.num_experts)
    padded_weights = padded_weights.permute(2, 0, 1).unsqueeze(-1)

    # Loop over all available experts in the model and perform the computation on each expert
    for expert_idx in range(self.num_experts):
        expert_layer = self.experts[expert_idx]
        padded_weight = padded_weights[expert_idx]
        current_state_static = hidden_states.reshape(-1, hidden_dim)
        current_hidden_states_static = (
            expert_layer(current_state_static).reshape(-1, sequence_length, hidden_dim) * padded_weight
        )
        final_hidden_states += current_hidden_states_static
        # support long sequences exceeding 8192
        if not self.training and sequence_length > 8192:
            htcore.mark_step()

    return final_hidden_states, router_logits


def gaudi_mixtral_block_dynamic_moe_forward(self, hidden_states: torch.Tensor) -> Tuple[torch.Tensor, torch.Tensor]:
    batch_size, sequence_length, hidden_dim = hidden_states.shape
    original_shape = hidden_states.shape
    hidden_states = hidden_states.view(-1, hidden_dim)
    # router_logits: (batch * sequence_length, n_experts)
    router_logits = self.gate(hidden_states)

    if is_deepspeed_available() and (not self.training):
        from deepspeed import comm as dist

        if dist.is_initialized():
            output_tensors = [router_logits.clone() for _ in range(dist.get_world_size())]
            dist.all_gather(output_tensors, router_logits)
            router_logits = torch.cat(output_tensors, dim=1)

    routing_weights, selected_experts = calculate_routing_tensors(router_logits, self.top_k, hidden_states.dtype)
    # pre-processing for custom op inputs
    w1_list = [expert.w1.weight for expert in self.experts]
    w2_list = [expert.w2.weight for expert in self.experts]
    w3_list = [expert.w3.weight for expert in self.experts]

    final_hidden_states = torch.ops.hpu.mixture_of_experts(
        hidden_states=hidden_states,
        expert_routing_table=selected_experts,
        router_weights=routing_weights,
        w1=w1_list,
        w3=w2_list,
        w2=w3_list,
        permuted_weights=True,
        activation="silu",
        experts_min=0,
        experts_max=7,
    )
    if is_deepspeed_available() and (not self.training):
        from deepspeed import comm as dist

        if dist.is_initialized():
            dist.all_reduce(final_hidden_states)
    return final_hidden_states.view(original_shape), router_logits


def calculate_routing_tensors(
    score: torch.Tensor, topk: int, hidden_states_dtype: torch.dtype
) -> Tuple[torch.Tensor, torch.Tensor]:
    """Based on https://github.com/huggingface/transformers/blob/main/src/transformers/models/mixtral/modeling_mixtral.py#L641"""
    routing_weights = F.softmax(score, dim=1, dtype=torch.float32)
    routing_weights, selected_experts = torch.topk(routing_weights, topk, dim=-1)
    routing_weights /= routing_weights.sum(dim=-1, keepdim=True)
    routing_weights = routing_weights.to(hidden_states_dtype)
    return routing_weights, selected_experts


class GaudiMixtralDecoderLayer(MixtralDecoderLayer):
    def __init__(self, config: MixtralConfig, layer_idx: int):
        super().__init__(config, layer_idx)
        self.self_attn = GaudiMixtralAttention(config, layer_idx)

    def allocate_kv_cache(self, batch_size, max_seq_len, inp_seq_len):
        self.self_attn.allocate_kv_cache(batch_size, max_seq_len, inp_seq_len)

    def forward(
        self,
        hidden_states: torch.Tensor,
        attention_mask: Optional[torch.Tensor] = None,
        position_ids: Optional[torch.LongTensor] = None,
        past_key_value: Optional[Tuple[torch.Tensor]] = None,
        output_attentions: Optional[bool] = False,
        output_router_logits: Optional[bool] = False,
        use_cache: Optional[bool] = False,
        cache_position: Optional[torch.LongTensor] = None,
        token_idx: Optional[torch.Tensor] = None,
        reuse_cache: Optional[bool] = False,
        flash_attention_recompute: Optional[bool] = False,
        cache_idx: int = None,
        **kwargs,
    ) -> Tuple[torch.FloatTensor, Optional[Tuple[torch.FloatTensor, torch.FloatTensor]]]:
        """
        Copied from MixtralDecoderLayer.forward: https://github.com/huggingface/transformers/blob/v4.37.0/src/transformers/models/mixtral/modeling_mixtral.py
        The only differences are:
        - add new args token_idx
        - add new args reuse_cache
        - add new args flash_attention_recompute
        - add new args cache_idx
        """
        residual = hidden_states

        hidden_states = self.input_layernorm(hidden_states)

        # Self Attention
        hidden_states, self_attn_weights, present_key_value = self.self_attn(
            hidden_states=hidden_states,
            attention_mask=attention_mask,
            position_ids=position_ids,
            past_key_value=past_key_value,
            output_attentions=output_attentions,
            use_cache=use_cache,
            cache_position=cache_position,
            token_idx=token_idx,
            reuse_cache=reuse_cache,
            flash_attention_recompute=flash_attention_recompute,
            cache_idx=cache_idx,
        )
        hidden_states = residual + hidden_states

        # Fully Connected
        residual = hidden_states
        hidden_states = self.post_attention_layernorm(hidden_states)
        hidden_states, router_logits = self.block_sparse_moe(hidden_states)
        hidden_states = residual + hidden_states

        outputs = (hidden_states,)

        if output_attentions:
            outputs += (self_attn_weights,)

        if use_cache:
            outputs += (present_key_value,)

        if output_router_logits:
            outputs += (router_logits,)

        return outputs


class GaudiMixtralModel(MixtralModel):
    def __init__(self, config: MixtralConfig):
        super().__init__(config)

    def allocate_kv_cache(self, batch_size, max_seq_len, inp_seq_len):
        for layer in self.layers:
            layer.allocate_kv_cache(batch_size, max_seq_len, inp_seq_len)

    def forward(
        self,
        input_ids: torch.LongTensor = None,
        attention_mask: Optional[torch.Tensor] = None,
        position_ids: Optional[torch.LongTensor] = None,
        past_key_values: Optional[List[torch.FloatTensor]] = None,
        inputs_embeds: Optional[torch.FloatTensor] = None,
        use_cache: Optional[bool] = None,
        output_attentions: Optional[bool] = None,
        output_hidden_states: Optional[bool] = None,
        output_router_logits: Optional[bool] = None,
        return_dict: Optional[bool] = None,
        cache_position: Optional[torch.LongTensor] = None,
        token_idx: Optional[torch.Tensor] = None,
        reuse_cache: Optional[bool] = False,
        flash_attention_recompute: Optional[bool] = False,
        cache_idx: int = None,
    ) -> Union[Tuple, MoeModelOutputWithPast]:
        """
        Copied from MixtralModel.forward: https://github.com/huggingface/transformers/blob/v4.37.0/src/transformers/models/mixtral/modeling_mixtral.py#L1069
        The only differences are:
        - add new args token_idx
        - add new args reuse_cache
        - add new args flash_attention_recompute
        - add new args cache_idx
        """
        output_attentions = output_attentions if output_attentions is not None else self.config.output_attentions
        output_router_logits = (
            output_router_logits if output_router_logits is not None else self.config.output_router_logits
        )
        output_hidden_states = (
            output_hidden_states if output_hidden_states is not None else self.config.output_hidden_states
        )
        use_cache = use_cache if use_cache is not None else self.config.use_cache

        return_dict = return_dict if return_dict is not None else self.config.use_return_dict

        # retrieve input_ids and inputs_embeds
        if input_ids is not None and inputs_embeds is not None:
            raise ValueError("You cannot specify both decoder_input_ids and decoder_inputs_embeds at the same time")
        elif input_ids is not None:
            batch_size, seq_length = input_ids.shape
        elif inputs_embeds is not None:
            batch_size, seq_length, _ = inputs_embeds.shape
        else:
            raise ValueError("You have to specify either decoder_input_ids or decoder_inputs_embeds")

        past_key_values_length = 0
        use_new_cache = False  # Ignoring new Cache path for HPU

        if self.gradient_checkpointing and self.training:
            if use_cache:
                logger.warning_once(
                    "`use_cache=True` is incompatible with gradient checkpointing. Setting `use_cache=False`..."
                )
                use_cache = False

        if past_key_values is not None and use_cache:
            if reuse_cache:
                past_key_values_length = past_key_values[0][0][2]
            else:
                if use_new_cache:
                    if not isinstance(past_key_values, StaticCache):
                        past_key_values = DynamicCache.from_legacy_cache(past_key_values)
                    past_key_values_length = past_key_values.get_usable_length()
                else:
                    past_key_values_length = past_key_values[0][0].shape[2]

        if inputs_embeds is None:
            inputs_embeds = self.embed_tokens(input_ids)

        if cache_position is None:
            past_seen_tokens = 0
            if past_key_values is not None:
                if isinstance(past_key_values, Cache):
                    past_seen_tokens = past_key_values.get_seq_length()
                else:
                    past_seen_tokens = past_key_values[0][0].shape[2]

            cache_position = torch.arange(
                past_seen_tokens, past_seen_tokens + inputs_embeds.shape[1], device=inputs_embeds.device
            )

        if position_ids is None:
            position_ids = cache_position.unsqueeze(0)

        if self.config._attn_implementation == "flash_attention_2":
            # 2d mask is passed through the layers
            attention_mask = attention_mask if (attention_mask is not None and 0 in attention_mask) else None
        elif self.config._attn_implementation == "sdpa" and not output_attentions:
            # output_attentions=True can not be supported when using SDPA, and we fall back on
            # the manual implementation that requires a 4D causal mask in all cases.
            attention_mask = _prepare_4d_causal_attention_mask_for_sdpa(
                attention_mask,
                (batch_size, seq_length),
                inputs_embeds,
                past_key_values_length,
            )
        else:
            # 4d mask is passed through the layers
            attention_mask = _prepare_4d_causal_attention_mask(
                attention_mask,
                (batch_size, seq_length),
                inputs_embeds,
                past_key_values_length,
                sliding_window=self.config.sliding_window,
            )

        hidden_states = inputs_embeds

        # decoder layers
        all_hidden_states = () if output_hidden_states else None
        all_self_attns = () if output_attentions else None
        all_router_logits = () if output_router_logits else None
        next_decoder_cache = () if not use_new_cache else None

        for layer_idx, decoder_layer in enumerate(self.layers):
            if output_hidden_states:
                all_hidden_states += (hidden_states,)

            if self.gradient_checkpointing and self.training:
                layer_outputs = self._gradient_checkpointing_func(
                    decoder_layer.__call__,
                    hidden_states,
                    attention_mask,
                    position_ids,
                    past_key_values,
                    output_attentions,
                    output_router_logits,
                    use_cache,
                    cache_position,
                )
            else:
                layer_outputs = decoder_layer(
                    hidden_states,
                    attention_mask=attention_mask,
                    position_ids=position_ids,
                    past_key_value=None if past_key_values is None else past_key_values[layer_idx],
                    output_attentions=output_attentions,
                    output_router_logits=output_router_logits,
                    use_cache=use_cache,
                    cache_position=cache_position,
                    token_idx=token_idx,
                    reuse_cache=reuse_cache,
                    flash_attention_recompute=flash_attention_recompute,
                    cache_idx=cache_idx,
                )

            hidden_states = layer_outputs[0]

            if use_cache:
                next_decoder_cache += (layer_outputs[2 if output_attentions else 1],)

            if output_attentions:
                all_self_attns += (layer_outputs[1],)

            if output_router_logits:
                all_router_logits += (layer_outputs[-1],)

            htcore.mark_step()

        hidden_states = self.norm(hidden_states)

        # add hidden states from the last decoder layer
        if output_hidden_states:
            all_hidden_states += (hidden_states,)

        next_cache = None
        if use_cache:
            next_cache = (
                next_decoder_cache.to_legacy_cache() if isinstance(next_decoder_cache, Cache) else next_decoder_cache
            )

        if not return_dict:
            return tuple(
                v
                for v in [hidden_states, next_cache, all_hidden_states, all_self_attns, all_router_logits]
                if v is not None
            )
        return MoeModelOutputWithPast(
            last_hidden_state=hidden_states,
            past_key_values=next_cache,
            hidden_states=all_hidden_states,
            attentions=all_self_attns,
            router_logits=all_router_logits,
        )


class GaudiMixtralForCausalLM(MixtralForCausalLM):
    """
    Inherits from MixtralForCausalLM: https://github.com/huggingface/transformers/blob/v4.37.0/src/transformers/models/mixtral/modeling_mixtral.py#L1231
    The only differences are:
    - add new args token_idx
    - add token_idx into model_inputs
    - from step2 when enable KV cache, slice next_input_ids from input_ids base on the token_idx
    - from step2 when enable KV cache, slice next_position_ids from position_ids base on the token_idx
    """

    def allocate_kv_cache(self, batch_size, max_seq_len, inp_seq_len):
        self.model.allocate_kv_cache(batch_size, max_seq_len, inp_seq_len)
        self.kv_cache_len = max_seq_len

    def forward(
        self,
        input_ids: torch.LongTensor = None,
        attention_mask: Optional[torch.Tensor] = None,
        position_ids: Optional[torch.LongTensor] = None,
        past_key_values: Optional[List[torch.FloatTensor]] = None,
        inputs_embeds: Optional[torch.FloatTensor] = None,
        labels: Optional[torch.LongTensor] = None,
        use_cache: Optional[bool] = None,
        output_attentions: Optional[bool] = None,
        output_hidden_states: Optional[bool] = None,
        output_router_logits: Optional[bool] = None,
        return_dict: Optional[bool] = None,
        cache_position: Optional[torch.LongTensor] = None,
        num_logits_to_keep: int = 0,
        token_idx: Optional[torch.Tensor] = None,
        reuse_cache: Optional[bool] = None,
        flash_attention_recompute: Optional[bool] = False,
        cache_idx: int = None,
    ) -> Union[Tuple, MoeCausalLMOutputWithPast]:
        output_attentions = output_attentions if output_attentions is not None else self.config.output_attentions
        output_router_logits = (
            output_router_logits if output_router_logits is not None else self.config.output_router_logits
        )

        output_hidden_states = (
            output_hidden_states if output_hidden_states is not None else self.config.output_hidden_states
        )
        return_dict = return_dict if return_dict is not None else self.config.use_return_dict

        # decoder outputs consists of (dec_features, layer_state, dec_hidden, dec_attn)
        outputs = self.model(
            input_ids=input_ids,
            attention_mask=attention_mask,
            position_ids=position_ids,
            past_key_values=past_key_values,
            inputs_embeds=inputs_embeds,
            use_cache=use_cache,
            output_attentions=output_attentions,
            output_hidden_states=output_hidden_states,
            output_router_logits=output_router_logits,
            return_dict=return_dict,
            cache_position=cache_position,
            token_idx=token_idx,
            reuse_cache=reuse_cache,
            flash_attention_recompute=flash_attention_recompute,
            cache_idx=cache_idx,
        )

        hidden_states = outputs[0]
        if labels is None and not is_torchdynamo_compiling():
            logger.warning_once(
                "Starting from v4.46, the `logits` model output will have the same type as the model (except at train time, where it will always be FP32)"
            )
        # Only compute necessary logits, and do not upcast them to float if we are not computing the loss
        # TODO: remove the float() operation in v4.46
        logits = self.lm_head(hidden_states[:, -num_logits_to_keep:, :]).float()

        loss = None
        if labels is not None:
            # Upcast to float if we need to compute the loss to avoid potential precision issues
            logits = logits.float()
            # Shift so that tokens < n predict n
            shift_logits = logits[..., :-1, :].contiguous()
            shift_labels = labels[..., 1:].contiguous()
            # Flatten the tokens
            loss_fct = CrossEntropyLoss()
            shift_logits = shift_logits.view(-1, self.config.vocab_size)
            shift_labels = shift_labels.view(-1)
            # Enable model parallelism
            shift_labels = shift_labels.to(shift_logits.device)
            loss = loss_fct(shift_logits, shift_labels)

        aux_loss = None
        if output_router_logits:
            aux_loss = load_balancing_loss_func(
                outputs.router_logits if return_dict else outputs[-1],
                self.num_experts,
                self.num_experts_per_tok,
                attention_mask,
            )
            if labels is not None:
                loss += self.router_aux_loss_coef * aux_loss.to(loss.device)  # make sure to reside in the same device

        if not return_dict:
            output = (logits,) + outputs[1:]
            if output_router_logits:
                output = (aux_loss,) + output
            return (loss,) + output if loss is not None else output

        return MoeCausalLMOutputWithPast(
            loss=loss,
            aux_loss=aux_loss,
            logits=logits,
            past_key_values=outputs.past_key_values,
            hidden_states=outputs.hidden_states,
            attentions=outputs.attentions,
            router_logits=outputs.router_logits,
        )

    def prepare_inputs_for_generation(
        self,
        input_ids,
        past_key_values=None,
        attention_mask=None,
        inputs_embeds=None,
        cache_position=None,
        output_router_logits=False,
        position_ids=None,
        use_cache=True,
        num_logits_to_keep=None,
        **kwargs,
    ):
        reuse_cache = kwargs.get("reuse_cache")
        token_idx = kwargs.get("token_idx", None)

        # Omit tokens covered by past_key_values
        if past_key_values is not None:
            if token_idx is not None:
                idx = token_idx + kwargs.get("inputs_embeds_offset", 0) - 1
                input_ids = torch.index_select(input_ids, 1, idx)
            else:
                if inputs_embeds is not None:  # Exception 1
                    input_ids = input_ids[:, -cache_position.shape[0] :]
                elif (
                    input_ids.shape[1] != cache_position.shape[0]
                ):  # Default case (the "else", a no op, is Exception 2)
                    input_ids = input_ids[:, cache_position]
        elif reuse_cache and token_idx is not None:
            # With reuse_cache, KV cache is pre allocated hence for the 1st token we can slice the inputs till token idx for the fwd pass
            input_ids = input_ids[:, :token_idx]
            attention_mask = attention_mask[:, :token_idx]

        if attention_mask is not None and position_ids is None:
            # create position_ids on the fly for batch generation
            position_ids = attention_mask.long().cumsum(-1) - 1
            position_ids.masked_fill_(attention_mask == 0, 1)
            if past_key_values:
                if token_idx is not None:
                    position_ids = torch.index_select(position_ids, 1, token_idx - 1)
                else:
                    position_ids = position_ids[:, -input_ids.shape[1] :]

        # if `inputs_embeds` are passed, we only want to use them in the 1st generation step
        if inputs_embeds is not None and past_key_values is None:
            model_inputs = {"inputs_embeds": inputs_embeds}
        else:
            model_inputs = {"input_ids": input_ids.contiguous()}  # `contiguous()` needed for compilation use cases

        if num_logits_to_keep is not None:
            model_inputs["num_logits_to_keep"] = num_logits_to_keep

        model_inputs.update(
            {
                "position_ids": position_ids,
                "cache_position": cache_position,
                "past_key_values": past_key_values,
                "use_cache": use_cache,
                "attention_mask": attention_mask,
                "output_router_logits": output_router_logits,
                "token_idx": token_idx,
                "reuse_cache": reuse_cache,
                "flash_attention_recompute": kwargs.get("flash_attention_recompute"),
                "cache_idx": kwargs.get("cache_idx"),
            }
        )
        return model_inputs<|MERGE_RESOLUTION|>--- conflicted
+++ resolved
@@ -362,15 +362,11 @@
 def gaudi_mixtral_block_moe_forward(self, hidden_states: torch.Tensor) -> Tuple[torch.Tensor, torch.Tensor]:
     # We need this workaround until moe op in hpu is supporting fp8
     if not self.training and not os.environ.get("QUANT_CONFIG"):
-<<<<<<< HEAD
         if get_device_name() == "gaudi":
             # Regardless, gaudi1 is not supporting dynamic moe
             return self.sparse_moe_forward(hidden_states)
         else:
             return self.dynamic_moe_forward(hidden_states)
-=======
-        return self.dynamic_moe_forward(hidden_states)
->>>>>>> f48dda82
 
     return self.sparse_moe_forward(hidden_states)
 
