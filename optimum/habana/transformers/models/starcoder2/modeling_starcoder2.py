--- conflicted
+++ resolved
@@ -50,15 +50,10 @@
 try:
     from habana_frameworks.torch.hpex.kernels import FusedSDPA
 except ImportError:
-<<<<<<< HEAD
     print("Not using HPU fused scaled dot-product attention kernel.")
     FusedSDPA = None
 
 import habana_frameworks.torch.core as htcore
-=======
-    print("Not using HPU fused sdpa kernel ")
-    FusedSDPA = None
->>>>>>> 6cf4493f
 
 logger = logging.get_logger(__name__)
 
@@ -97,39 +92,9 @@
     new_q_shape = (batch, num_key_value_heads, n_rep, q_len, head_dim)
     query_states = query_states.reshape(new_q_shape)
 
-<<<<<<< HEAD
     if attention_mask is not None:
         # Add groups dim and set to 1
         attention_mask = attention_mask.unsqueeze(1)
-=======
-def gaudi_starcoder2_attention_forward(
-    self,
-    hidden_states: torch.Tensor,
-    attention_mask: Optional[torch.Tensor] = None,
-    position_ids: Optional[torch.LongTensor] = None,
-    past_key_value: Optional[Cache] = None,
-    output_attentions: bool = False,
-    use_cache: bool = False,
-    token_idx: Optional[torch.Tensor] = None,
-    use_flash_attention: Optional[bool] = False,
-    flash_attention_recompute: Optional[bool] = False,
-    **kwargs,
-) -> Tuple[torch.Tensor, Optional[torch.Tensor], Optional[Tuple[torch.Tensor]]]:
-    """
-    Copied from Starcoder2Attention.forward: https://github.com/huggingface/transformers/blob/v4.39.0/src/transformers/models/starcoder2/modeling_starcoder2.py
-    The only differences are:
-    - add new args token_idx
-    - optimize KV cache
-    - add new args use_flash_attention
-    - add new arg flash_attention_recompute
-    """
-    if "padding_mask" in kwargs:
-        warnings.warn(
-            "Passing `padding_mask` is deprecated and will be removed in v4.37. Please make sure use `attention_mask` instead.`"
-        )
-    bsz, q_len, _ = hidden_states.size()
-    norm_factor = 1.0 / math.sqrt(self.head_dim)
->>>>>>> 6cf4493f
 
     return query_states, key_states, value_states, attention_mask
 
@@ -394,37 +359,9 @@
 
         attn_output = attn_output.transpose(1, 2).contiguous()
 
-<<<<<<< HEAD
+
         attn_output = attn_output.reshape(bsz, q_len, self.hidden_size)
-=======
-    query_length = q_len if past_key_value is None else q_len + past_key_value.key_cache[self.layer_idx].shape[2]
-    # Taken from mpt: https://github.com/huggingface/optimum-habana/blob/main/optimum/habana/transformers/models/mpt/modeling_mpt.py
-    if use_flash_attention and FusedSDPA:
-        import habana_frameworks.torch.hpu as ht
-
-        if query_length == 1:
-            # next token
-            with ht.sdp_kernel(enable_recompute=flash_attention_recompute):
-                attn_output = FusedSDPA.apply(query_states, key_states, value_states, attention_mask, 0.0, False, None)
-        else:
-            # first token
-            with ht.sdp_kernel(enable_recompute=flash_attention_recompute):
-                if query_length > 16384:
-                    attn_output = self.gaudi_flash_attn_v1(
-                        query_states, key_states, value_states, attention_mask, 0.0, self.block_size
-                    )
-                    ht.mark_step()
-                else:
-                    attn_output = FusedSDPA.apply(
-                        query_states, key_states, value_states, attention_mask, 0.0, False, None
-                    )
-                    attn_weights = None
-    else:
-        attn_weights = nn.functional.softmax(attn_weights, dim=-1, dtype=torch.float32).to(query_states.dtype)
-        attn_weights = nn.functional.dropout(attn_weights, p=self.attention_dropout, training=self.training)
-        attn_output = torch.matmul(attn_weights, value_states)
->>>>>>> 6cf4493f
-
+        
         attn_output = self.o_proj(attn_output)
 
         if not output_attentions:
@@ -467,7 +404,6 @@
         use_cache: Optional[bool] = False,
         cache_position: Optional[torch.LongTensor] = None,
         token_idx: Optional[torch.Tensor] = None,
-<<<<<<< HEAD
         attn_softmax_bf16: Optional[bool] = False,
         reuse_cache: Optional[bool] = False,
         use_flash_attention: Optional[bool] = False,
@@ -491,35 +427,6 @@
             flash_attention_recompute=flash_attention_recompute,
             flash_attention_causal_mask=flash_attention_causal_mask,
             cache_idx=cache_idx,
-=======
-        use_flash_attention: Optional[bool] = False,
-        flash_attention_recompute: Optional[bool] = False,
-        **kwargs,
-    ) -> Tuple[torch.FloatTensor, Optional[Tuple[torch.FloatTensor, torch.FloatTensor]]]:
-        """
-        Copied from Starcoder2DecoderLayer.forward: https://github.com/huggingface/transformers/blob/v4.39.0/src/transformers/models/starcoder2/modeling_starcoder2.py
-        The only differences are:
-        - add new args token_idx
-        - add new args use_flash_attention
-        - add new arg flash_attention_recompute
-        """
-
-        residual = hidden_states
-
-        hidden_states = self.input_layernorm(hidden_states)
-
-        # Self Attention
-        hidden_states, self_attn_weights, present_key_value = self.self_attn(
-            hidden_states=hidden_states,
-            attention_mask=attention_mask,
-            position_ids=position_ids,
-            past_key_value=past_key_value,
-            output_attentions=output_attentions,
-            use_cache=use_cache,
-            token_idx=token_idx,
-            use_flash_attention=use_flash_attention,
-            flash_attention_recompute=flash_attention_recompute,
->>>>>>> 6cf4493f
         )
         hidden_states = residual + hidden_states
 
@@ -575,49 +482,8 @@
         )
         return hidden_states, attn_weights, present_key_value
 
-<<<<<<< HEAD
     def post_attn_pre_mlp(self, hidden_states, residual):
         hidden_states = self.self_attn.post_attn_forward(hidden_states)
-=======
-def gaudi_starcoder2_model_forward(
-    self,
-    input_ids: torch.LongTensor = None,
-    attention_mask: Optional[torch.Tensor] = None,
-    position_ids: Optional[torch.LongTensor] = None,
-    past_key_values: Optional[List[torch.FloatTensor]] = None,
-    inputs_embeds: Optional[torch.FloatTensor] = None,
-    use_cache: Optional[bool] = None,
-    output_attentions: Optional[bool] = None,
-    output_hidden_states: Optional[bool] = None,
-    return_dict: Optional[bool] = None,
-    token_idx: Optional[torch.Tensor] = None,
-    use_flash_attention: Optional[bool] = False,
-    flash_attention_recompute: Optional[bool] = False,
-) -> Union[Tuple, BaseModelOutputWithPast]:
-    """
-    Copied from Starcoder2Model.forward: https://github.com/huggingface/transformers/blob/v4.39.0/src/transformers/models/starcoder2/modeling_starcoder2.py
-    The only differences are:
-    - add new args token_idx
-    - replace _prepare_4d_causal_attention_mask with _gaudi_prepare_4d_causal_attention_mask
-    """
-    output_attentions = output_attentions if output_attentions is not None else self.config.output_attentions
-    output_hidden_states = (
-        output_hidden_states if output_hidden_states is not None else self.config.output_hidden_states
-    )
-    use_cache = use_cache if use_cache is not None else self.config.use_cache
-
-    return_dict = return_dict if return_dict is not None else self.config.use_return_dict
-
-    # retrieve input_ids and inputs_embeds
-    if input_ids is not None and inputs_embeds is not None:
-        raise ValueError("You cannot specify both decoder_input_ids and decoder_inputs_embeds at the same time")
-    elif input_ids is not None:
-        batch_size, seq_length = input_ids.shape
-    elif inputs_embeds is not None:
-        batch_size, seq_length, _ = inputs_embeds.shape
-    else:
-        raise ValueError("You have to specify either decoder_input_ids or decoder_inputs_embeds")
->>>>>>> 6cf4493f
 
         if self.training:
             hidden_states = hidden_states + residual
@@ -655,7 +521,7 @@
         for layer in self.layers:
             layer.update_sincos_cache(seq_len)
 
-<<<<<<< HEAD
+
     def forward(
         self,
         input_ids: torch.LongTensor = None,
@@ -682,33 +548,6 @@
             output_hidden_states if output_hidden_states is not None else self.config.output_hidden_states
         )
         use_cache = use_cache if use_cache is not None else self.config.use_cache
-=======
-        if self.gradient_checkpointing and self.training:
-            layer_outputs = self._gradient_checkpointing_func(
-                decoder_layer.__call__,
-                hidden_states,
-                attention_mask,
-                position_ids,
-                past_key_values,
-                output_attentions,
-                use_cache,
-                None,
-                use_flash_attention,
-                flash_attention_recompute,
-            )
-        else:
-            layer_outputs = decoder_layer(
-                hidden_states,
-                attention_mask=attention_mask,
-                position_ids=position_ids,
-                past_key_value=past_key_values,
-                output_attentions=output_attentions,
-                use_cache=use_cache,
-                token_idx=token_idx,
-                use_flash_attention=use_flash_attention,
-                flash_attention_recompute=flash_attention_recompute,
-            )
->>>>>>> 6cf4493f
 
         return_dict = return_dict if return_dict is not None else self.config.use_return_dict
 
@@ -873,7 +712,7 @@
         return_dict: Optional[bool] = None,
         cache_position: Optional[torch.LongTensor] = None,
         token_idx: Optional[torch.Tensor] = None,
-<<<<<<< HEAD
+
         trim_logits: Optional[bool] = False,
         attn_softmax_bf16: Optional[bool] = False,
         reuse_cache: Optional[bool] = False,
@@ -882,10 +721,6 @@
         flash_attention_causal_mask: Optional[bool] = False,
         cache_idx: int = None,
         lazy_mode: Optional[bool] = True,
-=======
-        use_flash_attention: Optional[bool] = False,
-        flash_attention_recompute: Optional[bool] = False,
->>>>>>> 6cf4493f
     ) -> Union[Tuple, CausalLMOutputWithPast]:
         output_attentions = output_attentions if output_attentions is not None else self.config.output_attentions
         output_hidden_states = (
@@ -911,7 +746,6 @@
             return_dict=return_dict,
             cache_position=cache_position,
             token_idx=token_idx,
-<<<<<<< HEAD
             attn_softmax_bf16=attn_softmax_bf16,
             reuse_cache=reuse_cache,
             use_flash_attention=use_flash_attention,
@@ -919,10 +753,6 @@
             flash_attention_causal_mask=flash_attention_causal_mask,
             cache_idx=cache_idx,
             lazy_mode=lazy_mode,
-=======
-            use_flash_attention=use_flash_attention,
-            flash_attention_recompute=flash_attention_recompute,
->>>>>>> 6cf4493f
         )
 
         hidden_states = outputs[0]
